--- conflicted
+++ resolved
@@ -1,17 +1,10 @@
 
 # Unified Source-Filter GAN (uSFGAN)
 
-README is in the process of being written!
-
-This is official [uSFGAN](https://arxiv.org/) PyTorch implementation.
-uSFGAN is a unified source-filter network based on factorization of [QPPWG](https://github.com/bigpon/QPPWG) by Yi-Chiao Wu @ Nagoya University ([@bigpon](https://github.com/bigpon).
+This is official  PyTorch implementation of [uSFGAN](https://arxiv.org/), which is a unified source-filter network based on factorization of [QPPWG](https://github.com/bigpon/QPPWG) by Yi-Chiao Wu @ Nagoya University ([@bigpon](https://github.com/bigpon)).
 
 <p align="center">
-<<<<<<< HEAD
-<img src="https://user-images.githubusercontent.com/10822486/82352944-af1dca80-9a39-11ea-806d-1aa6a91d2773.png"/>
-=======
 <img width="717" alt="uSFGAN" src="https://user-images.githubusercontent.com/49127218/114294361-18d31700-9ad9-11eb-8af8-9cb034adccbb.png">
->>>>>>> 443c3881
 </p>
 
 In this repo, we provide an example to train and test uSFGAN as a vocoder for [WORLD](https://doi.org/10.1587/transinf.2015EDP7457) acoustic features. 
@@ -108,7 +101,7 @@
 - The trained model resume can be set by --resume NUM (default: None)
 
 
-### uSFGAN/QPPWG/PWG testing
+### uSFGAN testing
 
 ```bash
 # uSFGAN/QPPWG/PWG decoding w/ natural acoustic features
@@ -125,7 +118,7 @@
 $ tensorboard --logdir exp
 ```
 
-- The training time of uSFGAN_40 with a TITAN RTX is around 6 days.
+- The training time of uSFGAN_40 with a TITAN RTX is around 7 days.
 
 
 ## Citation
